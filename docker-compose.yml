--- conflicted
+++ resolved
@@ -1,11 +1,7 @@
 ---
 services:
   minio:
-<<<<<<< HEAD
-    image: quay.io/minio/minio:RELEASE.2025-02-28T09-55-16Z
-=======
     image: quay.io/minio/minio:RELEASE.2025-05-24T17-08-30Z
->>>>>>> 061b45a0
     command: minio server /data
     ports:
       - 9000:9000
